{{ if hasPrefix .RelPermalink "/docs/" }}
    <nav class="top-nav-bar docs transition-all px-4 py-2.5">
        <div class="top-nav-container lg:container lg:px-4 text-white">
            <div data-track="header-pulumi-logo" class="logo-nav-button" aria-haspopup="true" aria-controls="logo-nav-menu">
                <img class="h-6" src="/images/logo/logo-on-black.svg" alt="Pulumi logo" />
                <i class="fa fa-chevron-down ml-4 pr-1 hidden lg:block"></i>
                <div class="flex-1"></div>
                <i class="lg:hidden fa fa-bars text-white text-2xl mobile-menu-toggle-icon"></i>
                <i class="lg:hidden hidden fa fa-times text-white text-2xl mobile-menu-toggle-icon"></i>
            </div>
            <ul id="logo-nav-menu" role="menu" class="logo-nav-menu hidden">
                <li role="none"><a role="menuitem" href="/">Pulumi Home</a></li>
                <li role="none"><a role="menuitem" href="{{ relref . " /docs/get-started" }}">Get Started</a></li>
                <li role="none"><a role="menuitem" href="{{ relref . " /cloud-engineering" }}">Cloud Engineering</a></li>
                <li role="none"><a role="menuitem" href="{{ relref . " /product" }}">Product</a></li>
                <li role="none"><a role="menuitem" href="{{ relref . " /pricing" }}">Pricing</a></li>
                <li role="none"><a role="menuitem" href="{{ relref . " /docs" }}">Docs</a></li>
                <li role="none"><a role="menuitem" href="{{ relref . " /blog" }}">Blog</a></li>
                <li role="none"><a role="menuitem" href="{{ relref . " /learn" }}">Learn Pulumi</a></li>
                <li role="none"><a role="menuitem" href="{{ relref . " /resources" }}">Events & Workshops</a></li>
                <ul role="menu" class="sm:hidden">
                    <li role="none"><a role="menuitem" href="https://github.com/pulumi/pulumi">GitHub</a></li>
                    <li role="none"><a role="menuitem" href="https://slack.pulumi.com">Slack</a></li>
                    <li role="none"><a role="menuitem" href="{{ relref . " /registry" }}">Registry</a></li>
                    <li role="none"><a role="menuitem" href="https://app.pulumi.com">Sign In</a></li>
                </ul>
            </ul>
            <a class="get-started-header-button" data-track="get-started-practitioner-nav" href="{{ relref . " /docs/get-started" }}">Get Started</a>
            <div class="flex-1"></div>
            <ul class="hidden w-full lg:flex lg:w-1/2 justify-end items-center order-first lg:order-last">
                <li class="github-widget mr-8">
                    <a
                        data-track="header-github-pulumi"
                        class="github-button"
                        href="https://github.com/pulumi/pulumi"
                        data-size="small"
                        data-show-count="true"
                        aria-label="Star pulumi/pulumi on GitHub"
                    >
                        Star
                    </a>
                </li>
                <li class="mr-8">
                    <a data-track="header-slack" href="https://slack.pulumi.com/">
                        <i class="fab fa-slack"></i>
                        Slack
                    </a>
                </li>
                <li class="mr-8">
                    <a data-track="header-github" href="{{ relref . " /docs" }}">
                        <i class="fas fa-book mr-0.5"></i>
                        Docs
                    </a>
                </li>
                <li class="mr-8">
                    <a data-track="header-github" href="{{ relref . " /registry" }}">
                        <i class="fas fa-archive mr-0.5"></i>
                        Registry
                    </a>
                </li>
                <li>
                    <a data-track="header-console" href="https://app.pulumi.com/" target="_blank">
                        <i class="fas fa-user-circle"></i>
                        Sign In
                    </a>
                </li>
            </ul>
        </div>
    </nav>

    <div class="header-container docs-hero">
        <span class="hide-on-pinned">
            <div class="dot-background-container">
                <div class="dot-background no-animate"></div>
            </div>
            <div class="dot-overlay"></div>
        </span>
        {{ partial "docs/search.html" . }}
    </div>
{{ else }}
    <nav class="top-nav-bar transition-all">
        <div class="top-nav-container lg:container lg:px-4">
            {{ partial "banner" . }}


            <ul class="hidden w-full lg:flex lg:w-1/2 justify-end items-center order-first lg:order-last">
                <li class="github-widget mr-8">
                    <a
                        data-track="header-github-pulumi"
                        class="github-button"
                        href="https://github.com/pulumi/pulumi"
                        data-size="small"
                        data-show-count="true"
                        aria-label="Star pulumi/pulumi on GitHub"
                        >Star</a
                    >
                </li>
                <li class="mr-8">
                    <a data-track="header-slack" href="https://slack.pulumi.com/" target="_blank">
                        <i class="fab fa-slack"></i>
                        Slack
                    </a>
                </li>
                <li class="mr-8">
                    <a data-track="header-docs" href="{{ relref . "/docs" }}">
                        <i class="fas fa-book mr-0.5"></i>
                        Docs
                    </a>
                </li>
                <li class="mr-8">
                    <a data-track="header-registry" href="{{ relref . "/registry" }}">
                        <i class="fas fa-archive mr-0.5"></i>
                        Registry
                    </a>
                </li>
                <li>
                    <a data-track="header-console" href="https://app.pulumi.com/" target="_blank">
                        <i class="fas fa-user-circle"></i>
                        Sign In
                    </a>
                </li>
            </ul>
        </div>
    </nav>

    <div class="header-container">
        <nav class="lg:container lg:mx-auto lg:px-4">
            <header>
                <div class="flex flex-col lg:flex-row">
                    <div class="logo-container">
                        <a data-track="header-pulumi-logo" class="block" href="/">
                            <img class="normal-logo h-8" src="/images/logo/logo-on-white.svg" alt="Pulumi logo" />
                            <img class="dark-logo hidden h-8" src="/images/logo/logo-on-black.svg" alt="Pulumi logo" />
                        </a>
                    </div>
                    <ul class="desktop-menu">
                        <li class="header-nav-item-drop-down">
                            <span class="dropdown-title whitespace-nowrap">Cloud Engineering</span>
                            <span class="dropdown-menu-caret"></span>
                            <div class="header-nav-drop-down-menu">
                                <ul>
                                    <div>
                                        <div class="header-nav-drop-down-heading">Cloud Engineering</div>
                                        <div class="header-nav-drop-down-sub-heading ">Software engineering practices made for the cloud</div>
                                    </div>
                                    <div class="header-nav-one-col-drop-down">
                                        <li>
                                            <div class="list-title">
                                                <a href="{{ relref . "/cloud-engineering" }}">
                                                    <i class="fas fa-book-open fa-fw"></i>
                                                    Overview
                                                    <div class="list-sub-title">Learn best practices for cloud engineering</div>
                                                </a>
                                            </div>
                                        </li>
                                        <li>
                                            <div class="list-title">
                                                <a href="{{ relref . "/cloud-engineering-summit" }}">
                                                    <i class="fas fa-mountain fa-fw"></i>
                                                    2021 Summit
                                                    <div class="list-sub-title">Attend a virtual day of learning</div>
                                                </a>
                                            </div>
                                        </li>
                                        <li>
                                            <div class="list-title">
                                                <a href="{{ relref . "/solutions" }}">
                                                    <i class="fas fa-lightbulb fa-fw"></i>
                                                    Solutions
                                                    <div class="list-sub-title">Explore ways to apply cloud engineering</div>
                                                </a>
                                            </div>
                                        </li>
                                        <li>
                                            <div class="list-title">
                                                <a href="{{ relref . "/enterprise" }}">
                                                    <i class="fas fa-building fa-fw"></i>
                                                    Enterprises
                                                    <div class="list-sub-title">Learn how Pulumi serves enterprise needs</div>
                                                </a>
                                            </div>
                                        </li>
                                        <li>
                                            <div class="list-title">
                                                <a href="{{ relref . "/case-studies" }}">
                                                    <i class="fas fa-file fa-fw"></i>
                                                    Case Studies
                                                    <div class="list-sub-title">Read how customers are innovating faster</div>
                                                </a>
                                            </div>
                                        </li>
                                    </div>
                                </ul>
                            </div>
                        </li>
                        <li class="header-nav-item-drop-down">
                            <span class="dropdown-title">Product</span>
                            <span class="dropdown-menu-caret"></span>
                            <div class="header-nav-drop-down-menu product">
                                <ul>
                                    <div>
                                        <div class="header-nav-drop-down-heading">Product</div>
                                        <div class="header-nav-drop-down-sub-heading ">Learn about the open source Pulumi Platform and managed Pulumi Service</div>
                                    </div>
                                    <div class="header-nav-two-col-drop-down">
                                        <li>
                                            <div class="list-title">
                                                <a href="{{ relref . "/product" }}">
                                                    <i class="fas fa-folder fa-fw"></i>
                                                    Pulumi Overview
                                                    <div class="list-sub-title">Open source, infrastructure as code for Node.js, Python, Go, .NET, Java, and YAML</div>
                                                </a>
                                            </div>
                                        </li>
                                        <li>
                                            <div class="list-title">
                                                <a href="{{ relref . "/product/pulumi-service" }}">
                                                    <i class="fas fa-user-cog fa-fw"></i>
                                                    Pulumi Service
                                                    <div class="list-sub-title">Managed service for adopting Pulumi open source at scale. Use SaaS or self-host</div>
                                                </a>
                                            </div>
                                        </li>
                                        <li>
                                            <div class="list-title">
                                                <a href="{{ relref . "/docs/reference/pulumi-sdk" }}">
                                                    <i class="fas fa-database fa-fw"></i>
                                                    SDK & Engine
                                                    <div class="list-sub-title">Provision and manage infrastructure on any cloud interactively with a CLI</div>
                                                </a>
                                            </div>
                                        </li>
                                        <li>
                                            <div class="list-title">
                                                <a href="{{ relref . "/docs/guides/continuous-delivery" }}">
                                                    <i class="fas fa-sync fa-fw"></i>
                                                    CI/CD Integrations
                                                    <div class="list-sub-title">Deliver infrastructure code through your existing delivery system</div>
                                                </a>
                                            </div>
                                        </li>
                                        <li>
                                            <div class="list-title">
                                                <a href="{{ relref . "/automation" }}">
                                                    <i class="fas fa-cog fa-fw"></i>
                                                    Automation API
                                                    <div class="list-sub-title">Provision and manage cloud infrastructure on any cloud with a programmatic interface</div>
                                                </a>
                                            </div>
                                        </li>
                                        <li>
                                            <div class="list-title">
                                                <a href="{{ relref . "/crossguard" }}">
                                                    <i class="fas fa-file-code fa-fw"></i>
                                                    Policy as Code
                                                    <div class="list-sub-title">Enforce guardrails for security and compliance using policies in standard languages</div>
                                                </a>
                                            </div>
                                        </li>
                                        <li>
                                            <div class="list-title">
                                                <a href="{{ relref . "/product/packages" }}">
                                                    <i class="fas fa-cubes fa-fw"></i>
                                                    Pulumi Packages
                                                    <div class="list-sub-title">Use building blocks and reusable architectures to build & deploy infrastructure on any cloud</div>
                                                </a>
                                            </div>
                                        </li>
                                        <li>
                                            <!-- This empty list item is a hack to give the text of the above 
                                        item something to wrap against so it only takes up half the menu -->
                                        </li>
                                    </div>
                                </ul>
                            </div>
                        </li>
                        <li>
                            <a href="{{ relref . "/pricing" }}">Pricing</a>
                        </li>
                        <li>
                            <a href="{{ relref . "/docs" }}">Docs</a>
                        </li>
                        <li class="header-nav-item-drop-down">
                            <span class="dropdown-title">Learn</span>
                            <span class="dropdown-menu-caret"></span>
                            <div class="header-nav-drop-down-menu learn">
                                <ul>
                                    <div>
                                        <div class="header-nav-drop-down-heading">Learn</div>
                                        <div class="header-nav-drop-down-sub-heading">Find tutorials, how-to guides, and resources to deepen your Pulumi knowledge</div>
                                    </div>
                                    <div class="header-nav-two-col-drop-down">
                                        <li>
                                            <div class="list-title">
                                                <a href="{{ relref . "/blog" }}">
                                                    <i class="fas fa-blog fa-fw"></i>
                                                    Blog
                                                    <div class="list-sub-title">Read product news, best practices, and more</div>
                                                </a>
                                            </div>
                                        </li>
                                        <li>
                                            <div class="list-title">
                                                <a href="{{ relref . "/learn" }}">
                                                    <i class="fas fa-chalkboard-teacher fa-fw"></i>
                                                    Learn Pulumi
                                                    <div class="list-sub-title">Get hands-on with Pulumi concepts</div>
                                                </a>
                                            </div>
                                        </li>
                                        <li>
                                            <div class="list-title">
                                                <a href="{{ relref . "/case-studies" }}">
                                                    <i class="fas fa-file fa-fw"></i>
                                                    Case Studies
                                                    <div class="list-sub-title">Read how customers are innovating faster</div>
                                                </a>
                                            </div>
                                        </li>
                                        <li>
                                            <div class="list-title">
                                                <a href="{{ relref . "/resources" }}">
                                                    <i class="fas fa-cogs fa-fw"></i>
                                                    Resources
                                                    <div class="list-sub-title">Videos, upcoming sessions, PulumiTV and more</div>
                                                </a>
                                            </div>
                                        </li>
                                        <li>
                                            <div class="list-title">
                                                <a href="{{ relref . "/resources#upcoming" }}">
                                                    <i class="fas fa-users fa-fw"></i>
                                                    Workshops
                                                    <div class="list-sub-title">Register for upcoming sessions</div>
                                                </a>
                                            </div>
                                        </li>
                                        <li>
                                            <!-- This empty list item is a hack for right now to get
                                        flex to comply with the layout we desire. -->
                                        </li>
                                        <li>
                                            <div class="list-title">
                                                <a href="{{ relref . "/learn/glossary" }}">
                                                    <i class="fas fa-cloud fa-fw"></i>
                                                    Cloud Engineering Glossary
                                                    <div class="list-sub-title">Learn the lingo of Pulumi</div>
                                                </a>
                                            </div>
                                        </li>
                                    </div>
                                </ul>
                            </div>
                        </li>
                    </ul>

                    <input class="mobile-menu-toggle" type="checkbox" id="mobile-menu" name="mobile-menu" />
                    <span class="mobile-menu-icon">
                        <label class="mobile-menu-closed" for="mobile-menu">
                            {{ partial "icon" (dict "icon" "hamburger-closed") }}
                        </label>
                        <label class="mobile-menu-open hidden" for="mobile-menu">
                            {{ partial "icon" (dict "icon" "hamburger-open") }}
                        </label>
                    </span>

<<<<<<< HEAD
                <ul class="mobile-menu">
                    <ul id="mobile-dropdown">
                        <div>
                            <input id="cloudeng-mobile-menu" name="nav-menu-checkbox" class="invisible-checkbox" type="checkbox"/>
                            <label for="cloudeng-mobile-menu" class="mobile-menu-heading">Cloud Engineering</label>
                            <span class="dropdown-menu-caret"></span>
                            <hr/>
                            <div class="mobile-menu-subitems-cloudeng">
                                <li>
                                    <a href="{{ relref . "/cloud-engineering" }}">
                                        <i class="fas fa-book-open fa-fw"></i> Overview
                                    </a>
                                </li>
                                <li>
                                    <a href="{{ relref . "/cloud-engineering-summit" }}">
                                        <i class="fas fa-mountain fa-fw"></i> 2021 Summit
                                    </a>
                                </li>
                                <li>
                                    <a href="{{ relref . "/solutions" }}">
                                        <i class="fas fa-lightbulb fa-fw"></i> Solutions
                                    </a>
                                </li>
                                <li>
                                    <a href="{{ relref . "/enterprise" }}">
                                        <i class="fas fa-building fa-fw"></i> Enterprises
                                    </a>
                                </li>
                                <li>
                                    <a href="{{ relref . "/case-studies" }}">
                                        <i class="fas fa-file fa-fw"></i> Case Studies
                                    </a>
                                </li>
                                <hr/>
                            </div>
                        </div>
                        <div>
                            <input id="product-mobile-menu" name="nav-menu-checkbox" class="invisible-checkbox" type="checkbox"/>
                            <label id="product-menu-label" for="product-mobile-menu" class="mobile-menu-heading">Product</label>
                            <span class="dropdown-menu-caret"></span>
                            <hr/>
                            <div class="mobile-menu-subitems-product">
                                <li>
                                    <a href="{{ relref . "/product" }}">
                                        <i class="fas fa-folder fa-fw"></i> Pulumi Overview
                                    </a>
                                </li>
                                <li>
                                    <a href="{{ relref . "/docs/reference/pulumi-sdk" }}">
                                        <i class="fas fa-database fa-fw"></i> SDK & Engine
                                    </a>
                                </li>
                                <li>
                                    <a href="{{ relref . "/automation" }}">
                                        <i class="fas fa-cog fa-fw"></i> Automation API
                                    </a>
                                </li>
                                <li>
                                    <a href="{{ relref . "/product/packages" }}">
                                        <i class="fas fa-cubes fa-fw"></i> Pulumi Packages
                                    </a>
                                </li>
                                <li>
                                    <a href="{{ relref . "/product/pulumi-service" }}">
                                        <i class="fas fa-user-cog fa-fw"></i> Pulumi Service
                                    </a>
                                </li>
                                <li>
                                    <a href="{{ relref . "/docs/guides/continuous-delivery" }}">
                                        <i class="fas fa-sync fa-fw"></i> CI/CD Integrations
                                    </a>
                                </li>
                                <li>
                                    <a href="{{ relref . "/crossguard" }}">
                                        <i class="fas fa-file-code fa-fw"></i> Policy as Code
                                    </a>
                                </li>
                                <hr/>
                            </div>
                        </div>

                        <li class="mobile-menu-item"><a href="{{ relref . "/pricing" }}">Pricing</a></li>
                        <hr/>
                        <li class="mobile-menu-item"><a href="{{ relref . "/docs" }}">Docs</a></li>
                        <hr/>
                        <div>
                            <input id="learn-mobile-menu" name="nav-menu-checkbox" class="invisible-checkbox" type="checkbox"/>
                            <label id="learn-menu-label" for="learn-mobile-menu" class="mobile-menu-heading">Learn</label>
                            <span class="dropdown-menu-caret"></span>
                            <hr/>
                            <div class="mobile-menu-subitems-learn">
                                <li>
                                    <a href="{{ relref . "/blog" }}">
                                        <i class="fas fa-blog fa-fw"></i> Blog
                                    </a>
                                </li>
                                <li>
                                    <a href="{{ relref . "/case-studies" }}">
                                        <i class="fas fa-file fa-fw"></i> Case Studies
                                    </a>
                                </li>
                                <li>
                                    <a href="{{ relref . "/resources#upcoming" }}">
                                        <i class="fas fa-users fa-fw"></i> Workshops
                                    </a>
                                </li>
                                <li>
                                    <a href="{{ relref . "/learn/glossary" }}">
                                        <i class="fas fa-cloud fa-fw"></i> Cloud Engineering Glossary
                                    </a>
                                </li>
                                <li>
                                    <a href="{{ relref . "/learn" }}">
                                        <i class="fas fa-chalkboard-teacher fa-fw"></i> Learn Pulumi
                                    </a>
                                </li>
                                <li>
                                    <a href="{{ relref . "/resources" }}">
                                        <i class="fas fa-cogs fa-fw"></i> Resources
                                    </a>
                                </li>
                            </div>
                        </div>
                    </ul>
                    <div class="mobile-menu-footer">
                        <div class="flex items-center justify-between py-4 px-2 border-t my-4 mx-2 border-gray-200">
                            <a href="https://github.com/pulumi/pulumi">GitHub</a>
                            <a href="https://slack.pulumi.com/">Slack</a>
                            <a href="{{ relref . "/docs" }}">Docs</a>
                            <a href="{{ relref . "/registry" }}">Registry</a>
                            <a href="https://app.pulumi.com/">Sign In</a>
                        </div>
                        <div class="text-center bg-violet-600 text-white get-started">
                             <a class="block" data-track="header-get-started-mobile" href="{{ relref . "/docs/get-started" }}" title="Get started with Pulumi by creating your first project">
                                Get Started
                            </a>
                        </div>
=======
                    <ul class="mobile-menu">
                        <ul>
                            <li class="mobile-menu-item whitespace-nowrap"><a href="{{ relref . "/cloud-engineering" }}">Cloud Engineering</a></li>
                            <li class="mobile-menu-subitem"><a href="{{ relref . "/cloud-engineering" }}">Overview</a></li>
                            <li class="mobile-menu-subitem"><a href="{{ relref . "/cloud-engineering-summit" }}">2021 Summit</a></li>
                            <li class="mobile-menu-subitem"><a href="{{ relref . "/solutions" }}">Solutions</a></li>
                            <li class="mobile-menu-subitem"><a href="{{ relref . "/enterprise" }}">Enterprises</a></li>
                            <li class="mobile-menu-subitem"><a href="{{ relref . "/case-studies" }}">Case Studies</a></li>

                            <li class="mobile-menu-item"><a href="{{ relref . "/product" }}">Product</a></li>
                            <li class="mobile-menu-subitem"><a href="{{ relref . "/product" }}">Pulumi Overview</a></li>
                            <li class="mobile-menu-subitem"><a href="{{ relref . "/docs/reference/pulumi-sdk" }}">SDK & Engine</a></li>
                            <li class="mobile-menu-subitem"><a href="{{ relref . "/automation" }}">Automation API</a></li>
                            <li class="mobile-menu-subitem"><a href="{{ relref . "/product/packages" }}">Pulumi Packages</a></li>
                            <li class="mobile-menu-subitem"><a href="{{ relref . "/product/pulumi-service" }}">Pulumi Service</a></li>
                            <li class="mobile-menu-subitem"><a href="{{ relref . "/docs/guides/continuous-delivery" }}">CI/CD Integrations</a></li>
                            <li class="mobile-menu-subitem"><a href="{{ relref . "/crossguard" }}">Policy as Code</a></li>

                            <li class="mobile-menu-item"><a href="{{ relref . "/pricing" }}">Pricing</a></li>

                            <li class="mobile-menu-item"><a href="{{ relref . "/docs" }}">Docs</a></li>

                            <li class="mobile-menu-item"><a href="#">Learn</a></li>
                            <li class="mobile-menu-subitem"><a href="{{ relref . "/blog" }}">Blog</a></li>
                            <li class="mobile-menu-subitem"><a href="{{ relref . "/learn" }}">Learn Pulumi</a></li>
                            <li class="mobile-menu-subitem"><a href="{{ relref . "/resources" }}">Resources</a></li>
                            <li class="mobile-menu-subitem"><a href="{{ relref . "/resources#upcoming" }}">Workshops</a></li>
                            <li class="mobile-menu-subitem"><a href="{{ relref . "/learn/glossary" }}">Cloud Engineering Glossary</a></li>
                        </ul>
                        <div class="flex items-center justify-between py-4 px-2 border-t my-4 mx-2 border-gray-200">
                            <a href="https://github.com/pulumi/pulumi">GitHub</a>
                            <a href="https://slack.pulumi.com/">Slack</a>
                            <a href="{{ relref . "/docs" }}">Docs</a>
                            <a href="{{ relref . "/registry" }}">Registry</a>
                            <a href="https://app.pulumi.com/">Sign In</a>
                        </div>
                        <div class="text-center bg-violet-600 text-white py-4">
                            <a
                                class="block"
                                data-track="header-get-started-mobile"
                                href="{{ relref . "/docs/get-started" }}"
                                title="Get started with Pulumi by creating your first project"
                            >
                                Get Started
                            </a>
                        </div>
                    </ul>

                    <div class="cta-container">
                        <a
                            class="header-btn-primary"
                            data-track="header-get-started"
                            href="{{ relref . "/docs/get-started" }}"
                            title="Get started with Pulumi by creating your first project"
                        >
                            Get Started
                        </a>
>>>>>>> 7e2aed6d
                    </div>
                </div>
            </header>
        </nav>
    </div>
{{ end }}<|MERGE_RESOLUTION|>--- conflicted
+++ resolved
@@ -364,206 +364,153 @@
                         </label>
                     </span>
 
-<<<<<<< HEAD
-                <ul class="mobile-menu">
-                    <ul id="mobile-dropdown">
-                        <div>
-                            <input id="cloudeng-mobile-menu" name="nav-menu-checkbox" class="invisible-checkbox" type="checkbox"/>
-                            <label for="cloudeng-mobile-menu" class="mobile-menu-heading">Cloud Engineering</label>
-                            <span class="dropdown-menu-caret"></span>
+                    <ul class="mobile-menu">
+                        <ul id="mobile-dropdown">
+                            <div>
+                                <input id="cloudeng-mobile-menu" name="nav-menu-checkbox" class="invisible-checkbox" type="checkbox"/>
+                                <label for="cloudeng-mobile-menu" class="mobile-menu-heading">Cloud Engineering</label>
+                                <span class="dropdown-menu-caret"></span>
+                                <hr/>
+                                <div class="mobile-menu-subitems-cloudeng">
+                                    <li>
+                                        <a href="{{ relref . "/cloud-engineering" }}">
+                                            <i class="fas fa-book-open fa-fw"></i> Overview
+                                        </a>
+                                    </li>
+                                    <li>
+                                        <a href="{{ relref . "/cloud-engineering-summit" }}">
+                                            <i class="fas fa-mountain fa-fw"></i> 2021 Summit
+                                        </a>
+                                    </li>
+                                    <li>
+                                        <a href="{{ relref . "/solutions" }}">
+                                            <i class="fas fa-lightbulb fa-fw"></i> Solutions
+                                        </a>
+                                    </li>
+                                    <li>
+                                        <a href="{{ relref . "/enterprise" }}">
+                                            <i class="fas fa-building fa-fw"></i> Enterprises
+                                        </a>
+                                    </li>
+                                    <li>
+                                        <a href="{{ relref . "/case-studies" }}">
+                                            <i class="fas fa-file fa-fw"></i> Case Studies
+                                        </a>
+                                    </li>
+                                    <hr/>
+                                </div>
+                            </div>
+                            <div>
+                                <input id="product-mobile-menu" name="nav-menu-checkbox" class="invisible-checkbox" type="checkbox"/>
+                                <label id="product-menu-label" for="product-mobile-menu" class="mobile-menu-heading">Product</label>
+                                <span class="dropdown-menu-caret"></span>
+                                <hr/>
+                                <div class="mobile-menu-subitems-product">
+                                    <li>
+                                        <a href="{{ relref . "/product" }}">
+                                            <i class="fas fa-folder fa-fw"></i> Pulumi Overview
+                                        </a>
+                                    </li>
+                                    <li>
+                                        <a href="{{ relref . "/docs/reference/pulumi-sdk" }}">
+                                            <i class="fas fa-database fa-fw"></i> SDK & Engine
+                                        </a>
+                                    </li>
+                                    <li>
+                                        <a href="{{ relref . "/automation" }}">
+                                            <i class="fas fa-cog fa-fw"></i> Automation API
+                                        </a>
+                                    </li>
+                                    <li>
+                                        <a href="{{ relref . "/product/packages" }}">
+                                            <i class="fas fa-cubes fa-fw"></i> Pulumi Packages
+                                        </a>
+                                    </li>
+                                    <li>
+                                        <a href="{{ relref . "/product/pulumi-service" }}">
+                                            <i class="fas fa-user-cog fa-fw"></i> Pulumi Service
+                                        </a>
+                                    </li>
+                                    <li>
+                                        <a href="{{ relref . "/docs/guides/continuous-delivery" }}">
+                                            <i class="fas fa-sync fa-fw"></i> CI/CD Integrations
+                                        </a>
+                                    </li>
+                                    <li>
+                                        <a href="{{ relref . "/crossguard" }}">
+                                            <i class="fas fa-file-code fa-fw"></i> Policy as Code
+                                        </a>
+                                    </li>
+                                    <hr/>
+                                </div>
+                            </div>
+    
+                            <li class="mobile-menu-item"><a href="{{ relref . "/pricing" }}">Pricing</a></li>
                             <hr/>
-                            <div class="mobile-menu-subitems-cloudeng">
-                                <li>
-                                    <a href="{{ relref . "/cloud-engineering" }}">
-                                        <i class="fas fa-book-open fa-fw"></i> Overview
-                                    </a>
-                                </li>
-                                <li>
-                                    <a href="{{ relref . "/cloud-engineering-summit" }}">
-                                        <i class="fas fa-mountain fa-fw"></i> 2021 Summit
-                                    </a>
-                                </li>
-                                <li>
-                                    <a href="{{ relref . "/solutions" }}">
-                                        <i class="fas fa-lightbulb fa-fw"></i> Solutions
-                                    </a>
-                                </li>
-                                <li>
-                                    <a href="{{ relref . "/enterprise" }}">
-                                        <i class="fas fa-building fa-fw"></i> Enterprises
-                                    </a>
-                                </li>
-                                <li>
-                                    <a href="{{ relref . "/case-studies" }}">
-                                        <i class="fas fa-file fa-fw"></i> Case Studies
-                                    </a>
-                                </li>
+                            <li class="mobile-menu-item"><a href="{{ relref . "/docs" }}">Docs</a></li>
+                            <hr/>
+                            <div>
+                                <input id="learn-mobile-menu" name="nav-menu-checkbox" class="invisible-checkbox" type="checkbox"/>
+                                <label id="learn-menu-label" for="learn-mobile-menu" class="mobile-menu-heading">Learn</label>
+                                <span class="dropdown-menu-caret"></span>
                                 <hr/>
-                            </div>
-                        </div>
-                        <div>
-                            <input id="product-mobile-menu" name="nav-menu-checkbox" class="invisible-checkbox" type="checkbox"/>
-                            <label id="product-menu-label" for="product-mobile-menu" class="mobile-menu-heading">Product</label>
-                            <span class="dropdown-menu-caret"></span>
-                            <hr/>
-                            <div class="mobile-menu-subitems-product">
-                                <li>
-                                    <a href="{{ relref . "/product" }}">
-                                        <i class="fas fa-folder fa-fw"></i> Pulumi Overview
-                                    </a>
-                                </li>
-                                <li>
-                                    <a href="{{ relref . "/docs/reference/pulumi-sdk" }}">
-                                        <i class="fas fa-database fa-fw"></i> SDK & Engine
-                                    </a>
-                                </li>
-                                <li>
-                                    <a href="{{ relref . "/automation" }}">
-                                        <i class="fas fa-cog fa-fw"></i> Automation API
-                                    </a>
-                                </li>
-                                <li>
-                                    <a href="{{ relref . "/product/packages" }}">
-                                        <i class="fas fa-cubes fa-fw"></i> Pulumi Packages
-                                    </a>
-                                </li>
-                                <li>
-                                    <a href="{{ relref . "/product/pulumi-service" }}">
-                                        <i class="fas fa-user-cog fa-fw"></i> Pulumi Service
-                                    </a>
-                                </li>
-                                <li>
-                                    <a href="{{ relref . "/docs/guides/continuous-delivery" }}">
-                                        <i class="fas fa-sync fa-fw"></i> CI/CD Integrations
-                                    </a>
-                                </li>
-                                <li>
-                                    <a href="{{ relref . "/crossguard" }}">
-                                        <i class="fas fa-file-code fa-fw"></i> Policy as Code
-                                    </a>
-                                </li>
-                                <hr/>
-                            </div>
-                        </div>
-
-                        <li class="mobile-menu-item"><a href="{{ relref . "/pricing" }}">Pricing</a></li>
-                        <hr/>
-                        <li class="mobile-menu-item"><a href="{{ relref . "/docs" }}">Docs</a></li>
-                        <hr/>
-                        <div>
-                            <input id="learn-mobile-menu" name="nav-menu-checkbox" class="invisible-checkbox" type="checkbox"/>
-                            <label id="learn-menu-label" for="learn-mobile-menu" class="mobile-menu-heading">Learn</label>
-                            <span class="dropdown-menu-caret"></span>
-                            <hr/>
-                            <div class="mobile-menu-subitems-learn">
-                                <li>
-                                    <a href="{{ relref . "/blog" }}">
-                                        <i class="fas fa-blog fa-fw"></i> Blog
-                                    </a>
-                                </li>
-                                <li>
-                                    <a href="{{ relref . "/case-studies" }}">
-                                        <i class="fas fa-file fa-fw"></i> Case Studies
-                                    </a>
-                                </li>
-                                <li>
-                                    <a href="{{ relref . "/resources#upcoming" }}">
-                                        <i class="fas fa-users fa-fw"></i> Workshops
-                                    </a>
-                                </li>
-                                <li>
-                                    <a href="{{ relref . "/learn/glossary" }}">
-                                        <i class="fas fa-cloud fa-fw"></i> Cloud Engineering Glossary
-                                    </a>
-                                </li>
-                                <li>
-                                    <a href="{{ relref . "/learn" }}">
-                                        <i class="fas fa-chalkboard-teacher fa-fw"></i> Learn Pulumi
-                                    </a>
-                                </li>
-                                <li>
-                                    <a href="{{ relref . "/resources" }}">
-                                        <i class="fas fa-cogs fa-fw"></i> Resources
-                                    </a>
-                                </li>
+                                <div class="mobile-menu-subitems-learn">
+                                    <li>
+                                        <a href="{{ relref . "/blog" }}">
+                                            <i class="fas fa-blog fa-fw"></i> Blog
+                                        </a>
+                                    </li>
+                                    <li>
+                                        <a href="{{ relref . "/case-studies" }}">
+                                            <i class="fas fa-file fa-fw"></i> Case Studies
+                                        </a>
+                                    </li>
+                                    <li>
+                                        <a href="{{ relref . "/resources#upcoming" }}">
+                                            <i class="fas fa-users fa-fw"></i> Workshops
+                                        </a>
+                                    </li>
+                                    <li>
+                                        <a href="{{ relref . "/learn/glossary" }}">
+                                            <i class="fas fa-cloud fa-fw"></i> Cloud Engineering Glossary
+                                        </a>
+                                    </li>
+                                    <li>
+                                        <a href="{{ relref . "/learn" }}">
+                                            <i class="fas fa-chalkboard-teacher fa-fw"></i> Learn Pulumi
+                                        </a>
+                                    </li>
+                                    <li>
+                                        <a href="{{ relref . "/resources" }}">
+                                            <i class="fas fa-cogs fa-fw"></i> Resources
+                                        </a>
+                                    </li>
+                                </div>
+                            </div>
+                        </ul>
+                        <div class="mobile-menu-footer">
+                            <div class="flex items-center justify-between py-4 px-2 border-t my-4 mx-2 border-gray-200">
+                                <a href="https://github.com/pulumi/pulumi">GitHub</a>
+                                <a href="https://slack.pulumi.com/">Slack</a>
+                                <a href="{{ relref . "/docs" }}">Docs</a>
+                                <a href="{{ relref . "/registry" }}">Registry</a>
+                                <a href="https://app.pulumi.com/">Sign In</a>
+                            </div>
+                            <div class="text-center bg-violet-600 text-white get-started">
+                                 <a class="block" data-track="header-get-started-mobile" href="{{ relref . "/docs/get-started" }}" title="Get started with Pulumi by creating your first project">
+                                    Get Started
+                                </a>
                             </div>
                         </div>
                     </ul>
-                    <div class="mobile-menu-footer">
-                        <div class="flex items-center justify-between py-4 px-2 border-t my-4 mx-2 border-gray-200">
-                            <a href="https://github.com/pulumi/pulumi">GitHub</a>
-                            <a href="https://slack.pulumi.com/">Slack</a>
-                            <a href="{{ relref . "/docs" }}">Docs</a>
-                            <a href="{{ relref . "/registry" }}">Registry</a>
-                            <a href="https://app.pulumi.com/">Sign In</a>
-                        </div>
-                        <div class="text-center bg-violet-600 text-white get-started">
-                             <a class="block" data-track="header-get-started-mobile" href="{{ relref . "/docs/get-started" }}" title="Get started with Pulumi by creating your first project">
-                                Get Started
-                            </a>
-                        </div>
-=======
-                    <ul class="mobile-menu">
-                        <ul>
-                            <li class="mobile-menu-item whitespace-nowrap"><a href="{{ relref . "/cloud-engineering" }}">Cloud Engineering</a></li>
-                            <li class="mobile-menu-subitem"><a href="{{ relref . "/cloud-engineering" }}">Overview</a></li>
-                            <li class="mobile-menu-subitem"><a href="{{ relref . "/cloud-engineering-summit" }}">2021 Summit</a></li>
-                            <li class="mobile-menu-subitem"><a href="{{ relref . "/solutions" }}">Solutions</a></li>
-                            <li class="mobile-menu-subitem"><a href="{{ relref . "/enterprise" }}">Enterprises</a></li>
-                            <li class="mobile-menu-subitem"><a href="{{ relref . "/case-studies" }}">Case Studies</a></li>
-
-                            <li class="mobile-menu-item"><a href="{{ relref . "/product" }}">Product</a></li>
-                            <li class="mobile-menu-subitem"><a href="{{ relref . "/product" }}">Pulumi Overview</a></li>
-                            <li class="mobile-menu-subitem"><a href="{{ relref . "/docs/reference/pulumi-sdk" }}">SDK & Engine</a></li>
-                            <li class="mobile-menu-subitem"><a href="{{ relref . "/automation" }}">Automation API</a></li>
-                            <li class="mobile-menu-subitem"><a href="{{ relref . "/product/packages" }}">Pulumi Packages</a></li>
-                            <li class="mobile-menu-subitem"><a href="{{ relref . "/product/pulumi-service" }}">Pulumi Service</a></li>
-                            <li class="mobile-menu-subitem"><a href="{{ relref . "/docs/guides/continuous-delivery" }}">CI/CD Integrations</a></li>
-                            <li class="mobile-menu-subitem"><a href="{{ relref . "/crossguard" }}">Policy as Code</a></li>
-
-                            <li class="mobile-menu-item"><a href="{{ relref . "/pricing" }}">Pricing</a></li>
-
-                            <li class="mobile-menu-item"><a href="{{ relref . "/docs" }}">Docs</a></li>
-
-                            <li class="mobile-menu-item"><a href="#">Learn</a></li>
-                            <li class="mobile-menu-subitem"><a href="{{ relref . "/blog" }}">Blog</a></li>
-                            <li class="mobile-menu-subitem"><a href="{{ relref . "/learn" }}">Learn Pulumi</a></li>
-                            <li class="mobile-menu-subitem"><a href="{{ relref . "/resources" }}">Resources</a></li>
-                            <li class="mobile-menu-subitem"><a href="{{ relref . "/resources#upcoming" }}">Workshops</a></li>
-                            <li class="mobile-menu-subitem"><a href="{{ relref . "/learn/glossary" }}">Cloud Engineering Glossary</a></li>
-                        </ul>
-                        <div class="flex items-center justify-between py-4 px-2 border-t my-4 mx-2 border-gray-200">
-                            <a href="https://github.com/pulumi/pulumi">GitHub</a>
-                            <a href="https://slack.pulumi.com/">Slack</a>
-                            <a href="{{ relref . "/docs" }}">Docs</a>
-                            <a href="{{ relref . "/registry" }}">Registry</a>
-                            <a href="https://app.pulumi.com/">Sign In</a>
-                        </div>
-                        <div class="text-center bg-violet-600 text-white py-4">
-                            <a
-                                class="block"
-                                data-track="header-get-started-mobile"
-                                href="{{ relref . "/docs/get-started" }}"
-                                title="Get started with Pulumi by creating your first project"
-                            >
-                                Get Started
-                            </a>
-                        </div>
-                    </ul>
-
+    
                     <div class="cta-container">
-                        <a
-                            class="header-btn-primary"
-                            data-track="header-get-started"
-                            href="{{ relref . "/docs/get-started" }}"
-                            title="Get started with Pulumi by creating your first project"
-                        >
+                        <a class="header-btn-primary" data-track="header-get-started" href="{{ relref . "/docs/get-started" }}" title="Get started with Pulumi by creating your first project">
                             Get Started
                         </a>
->>>>>>> 7e2aed6d
                     </div>
                 </div>
             </header>
         </nav>
     </div>
-{{ end }}+    {{end }}